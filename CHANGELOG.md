# Changelog
All notable changes to this project will be documented in this file.

The format is based on [Keep a Changelog](https://keepachangelog.com/en/1.0.0/),
and this project adheres to [Semantic Versioning](https://semver.org/spec/v2.0.0.html).

<<<<<<< HEAD
## [unreleased]
### Changed
- Better help text on cli
- Keep only mapped reads
=======
## [v1.0.6]
### Fixed
- Issue with changes to ingress and reports
### Changes
- Better help text on cli
### Fixed
- Downgraded pomoxis to prevent issues with empty bams
>>>>>>> 4fba14c7

## [v1.0.5]
### Changed
- Wording on reports
- bcftools mpileup now uses bed file to speed up processing
- `file` to `path` in nextflow process definitions
### Fixed
- Issue where Rv0678 was excluded from variant DB

## [v1.0.4]
### Added
- Crude downsampling step to expedite high coverage samples
### Fixed
- Error in phred strand bias calc if p=0
- Unclassified reads caused failure due to lack of barcode

## [v1.0.3]
### Added
- CSV output of final results for every sample
### Fixed
- Fixed issue with resistance calling
### Changed
- Some wording on reports
- Removed "_blank" from single sample reports for jupyter compatibility

## [v1.0.2]
### Changed
- Report formatting

## [v1.0.1]
### Changed
- New docs format

## [v1.0.0]
### Changed
- Major restructuring to use bcftools mpileup
- Phasing with whatshap
- VCF files used throughout
- Unit tests
- Parsing of WHO catalogue xlsx file
- Tidying up of reference files
- Added option to set strand bias filter level
- Added versions for primers
### Fixed
- Sample name given by user can now be an integer
### Added
- Single sample reports
- Additional report on less confident variants

## [v0.0.13]
### Fixed
- Update to primers

## [v0.0.12]
### Fixed
- Typos
- Schema consistency

## [v0.0.11]
### Changed
- Bumping aplanat to >=v0.6.1 for bootstrap 4

## [v0.0.10]
### Fixed
- Schema issues with labslauncher

## [v0.0.9]
### Changed
- Improved report
- Some rationalisation of ancillary files
- Schema changes for labslauncher
### Fixed
- Fastq ingress reverted & unclassified ignored in `main.nf`

## [v0.0.8]
### Changed
- New code to genotype variants with pileup
- No medaka or nanopolish steps
- Updates to schemas to bring in line with other workflows
- Thresholds for negative and positive controls

## [v0.0.7]
### Added
- Fastqingress module for common handling of (possibly
  multiplexed) inputs.
- Optimized container size through removal of various
  conda cruft.
### Changed
- Use mamba by default for building conda environments.
- Cut down README to items specific to workflow.
### Fixed
- Incorrect specification of conda environment file in Nextflow config.

## [v0.0.6]
### Changed
- Explicitely install into base conda env

## [v0.0.5]
### Added
- Software versioning report example.

## [v0.0.4]
### Changed
- Version bump to test CI.

## [v0.0.3]
### Changed
- Moved all CI to templates.
- Use canned aplanat report components.

## [v0.0.2]
### Added
- CI release checks.
- Create pre-releases in CI from dev branch.

## [v0.0.1]

First release.<|MERGE_RESOLUTION|>--- conflicted
+++ resolved
@@ -4,20 +4,14 @@
 The format is based on [Keep a Changelog](https://keepachangelog.com/en/1.0.0/),
 and this project adheres to [Semantic Versioning](https://semver.org/spec/v2.0.0.html).
 
-<<<<<<< HEAD
-## [unreleased]
+## [v1.0.6]
+### Fixed
+- Issue with changes to ingress and reports
 ### Changed
 - Better help text on cli
 - Keep only mapped reads
-=======
-## [v1.0.6]
-### Fixed
-- Issue with changes to ingress and reports
-### Changes
-- Better help text on cli
 ### Fixed
 - Downgraded pomoxis to prevent issues with empty bams
->>>>>>> 4fba14c7
 
 ## [v1.0.5]
 ### Changed
