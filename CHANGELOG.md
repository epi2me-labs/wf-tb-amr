# Changelog
All notable changes to this project will be documented in this file.

The format is based on [Keep a Changelog](https://keepachangelog.com/en/1.0.0/),
and this project adheres to [Semantic Versioning](https://semver.org/spec/v2.0.0.html).

## [unreleased]
### Fixed
<<<<<<< HEAD
- Unclassified reads caused failure due to lack of barcode
=======
- Error in phred strand bias calc if p=0
>>>>>>> 2677d334

## [v1.0.3]
### Added
- CSV output of final results for every sample
### Fixed
- Fixed issue with resistance calling
### Changed
- Some wording on reports
- Removed "_blank" from single sample reports for jupyter compatibility

## [v1.0.2]
### Changed
- Report formatting

## [v1.0.1]
### Changed
- New docs format

## [v1.0.0]
### Changed
- Major restructuring to use bcftools mpileup
- Phasing with whatshap
- VCF files used throughout
- Unit tests
- Parsing of WHO catalogue xlsx file
- Tidying up of reference files
- Added option to set strand bias filter level
- Added versions for primers
### Fixed
- Sample name given by user can now be an integer
### Added
- Single sample reports
- Additional report on less confident variants

## [v0.0.13]
### Fixed
- Update to primers

## [v0.0.12]
### Fixed
- Typos
- Schema consistency

## [v0.0.11]
### Changed
- Bumping aplanat to >=v0.6.1 for bootstrap 4

## [v0.0.10]
### Fixed
- Schema issues with labslauncher

## [v0.0.9]
### Changed
- Improved report
- Some rationalisation of ancillary files
- Schema changes for labslauncher
### Fixed
- Fastq ingress reverted & unclassified ignored in `main.nf`

## [v0.0.8]
### Changed
- New code to genotype variants with pileup
- No medaka or nanopolish steps
- Updates to schemas to bring in line with other workflows
- Thresholds for negative and positive controls

## [v0.0.7]
### Added
- Fastqingress module for common handling of (possibly
  multiplexed) inputs.
- Optimized container size through removal of various
  conda cruft.
### Changed
- Use mamba by default for building conda environments.
- Cut down README to items specific to workflow.
### Fixed
- Incorrect specification of conda environment file in Nextflow config.

## [v0.0.6]
### Changed
- Explicitely install into base conda env

## [v0.0.5]
### Added
- Software versioning report example.

## [v0.0.4]
### Changed
- Version bump to test CI.

## [v0.0.3]
### Changed
- Moved all CI to templates.
- Use canned aplanat report components.

## [v0.0.2]
### Added
- CI release checks.
- Create pre-releases in CI from dev branch.

## [v0.0.1]

First release.<|MERGE_RESOLUTION|>--- conflicted
+++ resolved
@@ -6,11 +6,8 @@
 
 ## [unreleased]
 ### Fixed
-<<<<<<< HEAD
+- Error in phred strand bias calc if p=0
 - Unclassified reads caused failure due to lack of barcode
-=======
-- Error in phred strand bias calc if p=0
->>>>>>> 2677d334
 
 ## [v1.0.3]
 ### Added
