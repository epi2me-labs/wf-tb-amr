--- conflicted
+++ resolved
@@ -4,19 +4,14 @@
 The format is based on [Keep a Changelog](https://keepachangelog.com/en/1.0.0/),
 and this project adheres to [Semantic Versioning](https://semver.org/spec/v2.0.0.html).
 
-<<<<<<< HEAD
 ## [v1.0.3]
-=======
-## [unreleased]
-### Changed
-- Removed "_blank" from single sample reports for jupyter compatibility
->>>>>>> 8a2ba6d0
 ### Added
 - CSV output of final results for every sample
 ### Fixed
 - Fixed issue with resistance calling
 ### Changed
 - Some wording on reports
+- Removed "_blank" from single sample reports for jupyter compatibility
 
 ## [v1.0.2]
 ### Changed
