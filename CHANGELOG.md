# Changelog
All notable changes to this project will be documented in this file.

The format is based on [Keep a Changelog](https://keepachangelog.com/en/1.0.0/),
and this project adheres to [Semantic Versioning](https://semver.org/spec/v2.0.0.html).

## [unreleased]
<<<<<<< HEAD
### Fixed
- Issue with phased variants
=======
### Changed
- Fastqingress metadata map
>>>>>>> 07b39bac

## [v1.0.7]
### Added
- Group 2 and group 3 variants to csv
### Changed
- EMB M306I - now ignoring strand bias filter

## [v1.0.6]
### Fixed
- Issue with changes to ingress and reports
### Changed
- Better help text on cli
- Adding variants to csv output
- Keep only mapped reads
### Fixed
- Downgraded pomoxis to prevent issues with empty bams

## [v1.0.5]
### Changed
- Wording on reports
- bcftools mpileup now uses bed file to speed up processing
- `file` to `path` in nextflow process definitions
### Fixed
- Issue where Rv0678 was excluded from variant DB

## [v1.0.4]
### Added
- Crude downsampling step to expedite high coverage samples
### Fixed
- Error in phred strand bias calc if p=0
- Unclassified reads caused failure due to lack of barcode

## [v1.0.3]
### Added
- CSV output of final results for every sample
### Fixed
- Fixed issue with resistance calling
### Changed
- Some wording on reports
- Removed "_blank" from single sample reports for jupyter compatibility

## [v1.0.2]
### Changed
- Report formatting

## [v1.0.1]
### Changed
- New docs format

## [v1.0.0]
### Changed
- Major restructuring to use bcftools mpileup
- Phasing with whatshap
- VCF files used throughout
- Unit tests
- Parsing of WHO catalogue xlsx file
- Tidying up of reference files
- Added option to set strand bias filter level
- Added versions for primers
### Fixed
- Sample name given by user can now be an integer
### Added
- Single sample reports
- Additional report on less confident variants

## [v0.0.13]
### Fixed
- Update to primers

## [v0.0.12]
### Fixed
- Typos
- Schema consistency

## [v0.0.11]
### Changed
- Bumping aplanat to >=v0.6.1 for bootstrap 4

## [v0.0.10]
### Fixed
- Schema issues with labslauncher

## [v0.0.9]
### Changed
- Improved report
- Some rationalisation of ancillary files
- Schema changes for labslauncher
### Fixed
- Fastq ingress reverted & unclassified ignored in `main.nf`

## [v0.0.8]
### Changed
- New code to genotype variants with pileup
- No medaka or nanopolish steps
- Updates to schemas to bring in line with other workflows
- Thresholds for negative and positive controls

## [v0.0.7]
### Added
- Fastqingress module for common handling of (possibly
  multiplexed) inputs.
- Optimized container size through removal of various
  conda cruft.
### Changed
- Use mamba by default for building conda environments.
- Cut down README to items specific to workflow.
### Fixed
- Incorrect specification of conda environment file in Nextflow config.

## [v0.0.6]
### Changed
- Explicitely install into base conda env

## [v0.0.5]
### Added
- Software versioning report example.

## [v0.0.4]
### Changed
- Version bump to test CI.

## [v0.0.3]
### Changed
- Moved all CI to templates.
- Use canned aplanat report components.

## [v0.0.2]
### Added
- CI release checks.
- Create pre-releases in CI from dev branch.

## [v0.0.1]

First release.<|MERGE_RESOLUTION|>--- conflicted
+++ resolved
@@ -5,13 +5,10 @@
 and this project adheres to [Semantic Versioning](https://semver.org/spec/v2.0.0.html).
 
 ## [unreleased]
-<<<<<<< HEAD
 ### Fixed
 - Issue with phased variants
-=======
 ### Changed
 - Fastqingress metadata map
->>>>>>> 07b39bac
 
 ## [v1.0.7]
 ### Added
