--- conflicted
+++ resolved
@@ -5,14 +5,11 @@
 and this project adheres to [Semantic Versioning](https://semver.org/spec/v2.0.0.html).
 
 ## [unreleased]
-<<<<<<< HEAD
 ### Added
 - Crude downsampling step to expedite high coverage samples
-=======
 ### Fixed
 - Error in phred strand bias calc if p=0
 - Unclassified reads caused failure due to lack of barcode
->>>>>>> 0fb6af95
 
 ## [v1.0.3]
 ### Added
