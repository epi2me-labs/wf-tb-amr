# Changelog
All notable changes to this project will be documented in this file.

The format is based on [Keep a Changelog](https://keepachangelog.com/en/1.0.0/),
and this project adheres to [Semantic Versioning](https://semver.org/spec/v2.0.0.html).

## [v1.0.6]
### Fixed
- Issue with changes to ingress and reports
### Changes
- Better help text on cli
<<<<<<< HEAD
- Adding variants to csv output
=======
### Fixed
- Downgraded pomoxis to prevent issues with empty bams
>>>>>>> 4fba14c7

## [v1.0.5]
### Changed
- Wording on reports
- bcftools mpileup now uses bed file to speed up processing
- `file` to `path` in nextflow process definitions
### Fixed
- Issue where Rv0678 was excluded from variant DB

## [v1.0.4]
### Added
- Crude downsampling step to expedite high coverage samples
### Fixed
- Error in phred strand bias calc if p=0
- Unclassified reads caused failure due to lack of barcode

## [v1.0.3]
### Added
- CSV output of final results for every sample
### Fixed
- Fixed issue with resistance calling
### Changed
- Some wording on reports
- Removed "_blank" from single sample reports for jupyter compatibility

## [v1.0.2]
### Changed
- Report formatting

## [v1.0.1]
### Changed
- New docs format

## [v1.0.0]
### Changed
- Major restructuring to use bcftools mpileup
- Phasing with whatshap
- VCF files used throughout
- Unit tests
- Parsing of WHO catalogue xlsx file
- Tidying up of reference files
- Added option to set strand bias filter level
- Added versions for primers
### Fixed
- Sample name given by user can now be an integer
### Added
- Single sample reports
- Additional report on less confident variants

## [v0.0.13]
### Fixed
- Update to primers

## [v0.0.12]
### Fixed
- Typos
- Schema consistency

## [v0.0.11]
### Changed
- Bumping aplanat to >=v0.6.1 for bootstrap 4

## [v0.0.10]
### Fixed
- Schema issues with labslauncher

## [v0.0.9]
### Changed
- Improved report
- Some rationalisation of ancillary files
- Schema changes for labslauncher
### Fixed
- Fastq ingress reverted & unclassified ignored in `main.nf`

## [v0.0.8]
### Changed
- New code to genotype variants with pileup
- No medaka or nanopolish steps
- Updates to schemas to bring in line with other workflows
- Thresholds for negative and positive controls

## [v0.0.7]
### Added
- Fastqingress module for common handling of (possibly
  multiplexed) inputs.
- Optimized container size through removal of various
  conda cruft.
### Changed
- Use mamba by default for building conda environments.
- Cut down README to items specific to workflow.
### Fixed
- Incorrect specification of conda environment file in Nextflow config.

## [v0.0.6]
### Changed
- Explicitely install into base conda env

## [v0.0.5]
### Added
- Software versioning report example.

## [v0.0.4]
### Changed
- Version bump to test CI.

## [v0.0.3]
### Changed
- Moved all CI to templates.
- Use canned aplanat report components.

## [v0.0.2]
### Added
- CI release checks.
- Create pre-releases in CI from dev branch.

## [v0.0.1]

First release.<|MERGE_RESOLUTION|>--- conflicted
+++ resolved
@@ -9,12 +9,9 @@
 - Issue with changes to ingress and reports
 ### Changes
 - Better help text on cli
-<<<<<<< HEAD
 - Adding variants to csv output
-=======
 ### Fixed
 - Downgraded pomoxis to prevent issues with empty bams
->>>>>>> 4fba14c7
 
 ## [v1.0.5]
 ### Changed
