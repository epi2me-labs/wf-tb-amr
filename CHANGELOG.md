--- conflicted
+++ resolved
@@ -5,13 +5,10 @@
 and this project adheres to [Semantic Versioning](https://semver.org/spec/v2.0.0.html).
 
 ## [unreleased]
-<<<<<<< HEAD
 ### Added
 - CSV output of final results for every sample
-=======
 ### Fixed
 - Fixed issue with resistance calling
->>>>>>> 0551c4b9
 
 ## [v1.0.2]
 ### Changed
