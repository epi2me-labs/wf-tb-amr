--- conflicted
+++ resolved
@@ -9,11 +9,8 @@
 - Issue with changes to ingress and reports
 ### Changed
 - Better help text on cli
-<<<<<<< HEAD
 - Adding variants to csv output
-=======
 - Keep only mapped reads
->>>>>>> 38472691
 ### Fixed
 - Downgraded pomoxis to prevent issues with empty bams
 
