#!/usr/bin/env nextflow

import groovy.json.JsonBuilder
nextflow.enable.dsl = 2


include { fastq_ingress } from './lib/fastqingress'
include { start_ping; end_ping } from './lib/ping'


process getVersions {
    label "microbial"
    cpus 1
    output:
        path "versions.txt"
    script:
    """
    minimap2 --version | sed 's/^/minimap2,/' >> versions.txt
    samtools --version | head -n 1 | sed 's/ /,/' >> versions.txt
    bedtools --version | sed 's/ /,/' >> versions.txt
    bcftools --version | grep bcftools | sed 's/ /,/' >> versions.txt
    """
}


process combineFastq {
    label 'microbial'
    cpus 1
    input:
        tuple val(sample_id), val(barcode), path(directory), val(type)
    output:
        tuple val(sample_id), val(type), path("${sample_id}.fastq.gz"), emit: sample
        path "${sample_id}.stats", emit: fastqstats
    """
    fastcat -s ${sample_id} -r ${sample_id}.stats -x ${directory} | seqkit seq -m 200 - > ${sample_id}.fastq
    gzip ${sample_id}.fastq
    """
}


process alignReads {
    label 'microbial'
    cpus params.threads
    input:
        tuple val(sample_id), val(type), path(sample_fastq)
        path reference
    output:
        tuple val(sample_id), val(type), path("${sample_id}.bam"), path("${sample_id}.bam.bai")
        tuple path("${sample_id}.bamstats"), path("${sample_id}.bam.summary"), emit: bamstats
    """
    mini_align -i ${sample_fastq} -r ${reference} -p ${sample_id} -t $task.cpus -m
    stats_from_bam -o ${sample_id}.bamstats -s ${sample_id}.bam.summary -t $task.cpus ${sample_id}.bam
    """
}

process downSample {
    label 'microbial'
    cpus params.threads
    input:
        tuple val(sample_id), val(type), path("${sample_id}.bam"), path("${sample_id}.bam.bai")
        path amplicons_bed
    output:
        tuple val(sample_id), val(type), path("${sample_id}_all_merged.sorted.bam"), path("${sample_id}_all_merged.sorted.bam.bai")
    """
    # split bam
    header_count=`samtools view -H ${sample_id}.bam | wc -l`
    lines=\$(( ${params.downsample} + \$header_count + 1 ))
    while read line;
    do
      region=`echo -e "\${line}" | cut -f1-3 | sed '1 s/\t/:/' | sed 's/\t/-/g'`;

      samtools view -bh ${sample_id}.bam \${region} > ${sample_id}_\${region}.bam;
      samtools view -h -F16 ${sample_id}_\${region}.bam > ${sample_id}_\${region}_fwd.sam;
      head -\${lines} ${sample_id}_\${region}_fwd.sam | samtools view -bh - > ${sample_id}_\${region}_fwd.bam;

      samtools view -h -f16 ${sample_id}_\${region}.bam > ${sample_id}_\${region}_rev.sam;
      head -\${lines} ${sample_id}_\${region}_rev.sam | samtools view -bh - > ${sample_id}_\${region}_rev.bam;
      samtools merge ${sample_id}_\${region}_all.bam ${sample_id}_\${region}_fwd.bam ${sample_id}_\${region}_rev.bam;

    done < ${amplicons_bed}

    samtools merge ${sample_id}_all_merged.bam *_all.bam
    samtools sort ${sample_id}_all_merged.bam > ${sample_id}_all_merged.sorted.bam
    samtools index ${sample_id}_all_merged.sorted.bam
    echo "done"

    """
}

process mpileup {
    label 'microbial'
    cpus params.threads
    input:
        path reference
        path vcf_template
        path bcf_annotate_template
        tuple val(sample_id), val(type), path(bam), path(bam_index)
<<<<<<< HEAD
        file variant_db
        file varinat_db_index
        file genbank
        file amplicons_bed
=======
        path variant_db
        path varinat_db_index
        path genbank
>>>>>>> 3e0c4653
    output:
        tuple val(sample_id), val(type), path("${sample_id}.mpileup.annotated.processed.vcf"),  path("${sample_id}.mpileup.annotated.processed.PASS.vcf"), path(bam), path(bam_index)

    """
    #bcftools doesn't like non-normed regions
    bcftools norm -m +both ${variant_db} -Oz -o ${variant_db}.norm
    tabix ${variant_db}.norm

    # run mpileup
    bcftools mpileup \
      --max-depth 8000 \
      --threads ${params.threads} \
      -BI \
      -Q 1 \
      --ff SECONDARY,UNMAP \
      --annotate INFO/AD,INFO/ADF,INFO/ADR \
      -R ${amplicons_bed} \
      -O v \
      -f ${reference} ${bam} > ${sample_id}.mpileup.vcf

    bgzip ${sample_id}.mpileup.vcf
    tabix ${sample_id}.mpileup.vcf.gz

    bcftools norm --remove-duplicates -Oz ${sample_id}.mpileup.vcf.gz -o ${sample_id}.mpileup.vcf.gz.dedup
    tabix ${sample_id}.mpileup.vcf.gz.dedup

    bcftools norm -m- -Oz ${sample_id}.mpileup.vcf.gz.dedup -o ${sample_id}.mpileup.vcf.gz.norm
    tabix ${sample_id}.mpileup.vcf.gz.norm

    # annotate pileup - if you don't use non-norm db then you lose annotations
    bcftools annotate \
      -c CHROM,POS,REF,GENE,STRAND,AA,FEATURE_TYPE,EFFECT,GENE_LOCUS,WHO_POS,ANTIBIOTICS,PROTEIN_ID,HGVS_NUCLEOTIDE,HGVS_PROTEIN,CODON_NUMBER,ORIGIN \
      -h ${bcf_annotate_template} \
      -a ${variant_db} \
      ${sample_id}.mpileup.vcf.gz.norm | bcftools filter -i 'INFO/ORIGIN="WHO_CANONICAL"' - > ${sample_id}.mpileup.annotated.vcf

    # call variants from pileup
    process_mpileup.py \
      --template ${vcf_template} \
      --mpileup ${sample_id}.mpileup.annotated.vcf \
      --out_vcf ${sample_id}.mpileup.annotated.processed.vcf \
      --sample ${sample_id} \
      -a $params.maf \
      -d $params.minimum_read_support \
      -b $params.strand_bias \
      -p 20

    # filter PASS variants
    bcftools view --exclude-type indels ${sample_id}.mpileup.annotated.processed.vcf | bcftools view -f 'PASS' - > ${sample_id}.mpileup.annotated.processed.PASS.vcf
    """

}


process whatshap {
    label 'microbial'
    cpus 1
    input:
        path reference
        path genbank
        path variant_db
        path vcf_template
        path bcf_annotate_template
        tuple val(sample_id), val(type), path("${sample_id}.mpileup.annotated.processed.vcf"),  path("${sample_id}.mpileup.annotated.processed.PASS.vcf"), path(bam), path(bam_index)
    output:
        tuple val(sample_id), val(type), path("${sample_id}.final.vcf")

    """
    # whatshap needs read group
    samtools addreplacerg -r "ID:${sample_id}\tSM:${sample_id}" -o ${sample_id}.rg.bam ${bam}
    samtools index ${sample_id}.rg.bam

    # index fasta
    samtools faidx ${reference}

    # phase variants
    whatshap phase \
      -o ${sample_id}.phased.vcf \
      --reference=${reference} \
      ${sample_id}.mpileup.annotated.processed.PASS.vcf ${sample_id}.rg.bam

    # add codon numbers to those variants which are noit in our db but we want to phase because they could affect the same codon
    vcf-annotator ${sample_id}.phased.vcf ${genbank} > ${sample_id}.phased.codon.vcf

    # process phased variants
    process_whatshap.py \
      --phased_vcf ${sample_id}.phased.codon.vcf \
      --out_vcf ${sample_id}.phased.processed.vcf \
      --template ${vcf_template}

    # sort
    bcftools sort ${sample_id}.phased.processed.vcf > ${sample_id}.phased.processed.sorted.vcf

    # re-annotate our newly phased variants
    bgzip ${sample_id}.phased.processed.sorted.vcf
    tabix ${sample_id}.phased.processed.sorted.vcf.gz
    tabix ${variant_db}

    bcftools annotate \
      -c CHROM,POS,REF,GENE,STRAND,AA,FEATURE_TYPE,EFFECT,GENE_LOCUS,WHO_POS,ANTIBIOTICS,PROTEIN_ID,HGVS_NUCLEOTIDE,HGVS_PROTEIN,CODON_NUMBER,ORIGIN \
      -h ${bcf_annotate_template} \
      -a ${variant_db} \
      ${sample_id}.phased.processed.sorted.vcf.gz > ${sample_id}.phased.processed.sorted.annotated.vcf

    # filter out those without annotation - they are not in the WHO database
    bcftools filter -i 'INFO/ORIGIN=="WHO_CANONICAL"' ${sample_id}.phased.processed.sorted.annotated.vcf > ${sample_id}.final.vcf
    """
}


process countReadsRegions {
    label "microbial"
    input:
        path amplicons_bed
        tuple val(sample_id), val(type), path(bam), path(bai)
    output:
        tuple val(sample_id), val(type), path("${sample_id}.bedtools-coverage.bed"), emit: bed_files

    """
    samtools view -q 1 -bh ${bam} | bedtools coverage -d -a ${amplicons_bed} -b - > ${sample_id}.bedtools-coverage.bed
    """
}


process report {
    label "microbial"
    cpus 1
    input:
        val samples
        val types
        path "bed_files/*"
	      path "per_barcode_stats/*"
        path "variants/*"
        path "params.json"
        path "pickedreads/*"
        path reference
        path "versions/*"
        path amplicons_bed
        path report_config
    output:
        tuple path("wf-tb-amr-report.html"), path("wf-tb-amr-report.csv")
    """
    report.py \
        --revision $workflow.revision \
        --commit $workflow.commitId \
        --per_barcode_stats per_barcode_stats/* \
        --bed ${amplicons_bed} \
        --genotype_json variants/* \
        --params params.json \
        --pickedreads pickedreads/* \
        --reference $reference \
        --samples $samples \
        --types $types \
        --readcounts bed_files \
        --ntc_threshold="${params.ntc_threshold}" \
        --positive_threshold="${params.positive_threshold}" \
        --sample_threshold="${params.sample_threshold}" \
        --versions versions \
        --canned_text ${report_config} \
        --style ont
    """
}


process reportSingle {
    label "microbial"
    cpus 1
    input:
      tuple val(sample_id), val(barcode), path(fastq), val(sample_type), val(sample_type), path(variants), val(sample_type), path(coverage)
      path ntc_coverage
      path pos_coverage
      path report_config
    output:
      path "${sample_id}_report.html"
    """
    report_single_sample.py \
      --revision $workflow.revision \
      --commit $workflow.commitId \
      --canned_text ${report_config} \
      --vcf ${variants} \
      --sample_id ${sample_id} \
      --barcode ${barcode} \
      --pos_coverage_file ${pos_coverage} \
      --ntc_coverage_file ${ntc_coverage} \
      --sample_coverage_file ${coverage} \
      --ntc_threshold="${params.ntc_threshold}" \
      --pos_threshold="${params.positive_threshold}" \
      --sample_threshold="${params.sample_threshold}" \
      --group 1 \
      --style ont
    """
}


process reportAppendix {
    label "microbial"
    cpus 1
    input:
      tuple val(sample_id), val(barcode), path(fastq), val(sample_type), val(sample_type), path(variants), val(sample_type), path(coverage)
      path ntc_coverage
      path pos_coverage
      path report_config
    output:
      path "${sample_id}_appendix.html"
    """
    report_appendix.py \
      --revision $workflow.revision \
      --commit $workflow.commitId \
      --canned_text ${report_config} \
      --vcf ${variants} \
      --sample_id ${sample_id} \
      --barcode ${barcode} \
      --pos_coverage_file ${pos_coverage} \
      --ntc_coverage_file ${ntc_coverage} \
      --sample_coverage_file ${coverage} \
      --ntc_threshold="${params.ntc_threshold}" \
      --pos_threshold="${params.positive_threshold}" \
      --sample_threshold="${params.sample_threshold}" \
      --group 2 3 \
      --style ont
    """
}


process getParams {
    label "microbial"
    cpus 1
    output:
        path "params.json"
    script:
        def paramsJSON = new JsonBuilder(params).toPrettyString()
    """
    # Output nextflow params object to JSON
    echo '$paramsJSON' > params.json
    """
}


// See https://github.com/nextflow-io/nextflow/issues/1636
// This is the only way to publish files from a workflow whilst
// decoupling the publish from the process steps.
process output {
    // publish inputs to output directory
    label "microbial"

    publishDir "${params.out_dir}", mode: 'copy', pattern: "*"
    input:
        path fname
    output:
        path fname
    """
    echo "Writing output files"
    """

}


workflow pipeline {
    take:
        samples
        reference
        amplicons_bed
        variant_db
        genbank
        vcf_template
        bcf_annotate_template
        report_config
    main:

        software_versions = getVersions()

        workflow_params = getParams()

        // combine fastq files
        sample_fastqs = combineFastq(samples)

        // do alignment
        alignments = alignReads(sample_fastqs.sample, reference)

        // do crude downsampling
        if (params.downsample != null){
          println("Downsampling!!!")
          downsample = downSample(alignments[0], amplicons_bed)
        } else {
          println("NOT Downsampling!!!")
          downsample = alignments
        }

        // do mpileup
        mpileup_result = mpileup(reference, vcf_template, bcf_annotate_template, downsample[0], variant_db, variant_db+".tbi", genbank, amplicons_bed)

        // phase variants
        whatshap_result = whatshap(reference, genbank, variant_db, vcf_template, bcf_annotate_template, mpileup_result)

        // do some coverage calcs
        region_read_count = countReadsRegions(amplicons_bed, downsample[0])

        samples_region = region_read_count.bed_files.map{it[0]}.collect().map{it.join(' ')}
        types = region_read_count.bed_files.map{it[1]}.collect().map{it.join(' ')}

        // generate run report
      	report = report(
              samples_region,
              types,
              region_read_count.bed_files.map{it[2]}.collect(),
      	      sample_fastqs.fastqstats.collect(),
              whatshap_result.map{it[2]}.collect(),
      	      workflow_params,
              alignments.bamstats.collect(),
              reference,
              software_versions.collect(),
              amplicons_bed,
              report_config
      	)

        // get barcodes for the called_variants channel
        for_report = samples.join(whatshap_result.join(region_read_count))

        // we want to deal with each sample with the controls so that
        // we can decide on the validity of the result
        test_samples = for_report.filter {it[3] == "test_sample"}
        ntc_samples = for_report.filter {it[3] == "no_template_control"}
        positive_samples = for_report.filter {it[3] == "positive_control"}

        // Generate single sample report
        report_single_sample = reportSingle(
              test_samples,
              ntc_samples.map{ it[7] }.collect(),
              positive_samples.map{ it[7] }.collect(),
              report_config
        )

        // Generate additional single sample report on wider set of variants
        report_appendix = reportAppendix(
              test_samples,
              ntc_samples.map{ it[7] }.collect(),
              positive_samples.map{ it[7] }.collect(),
              report_config
        )

        output_alignments = alignments[0].map{ it -> return tuple(it[2], it[3]) }


        samples = region_read_count.map{ it[0]}.collect().map{ it.join(' ')}
        types = region_read_count.map{ it[1]}.collect().map{ it.join(' ')}
        bed_files = region_read_count.map{ it[2]}.collect().map{ it.join(' ')}

        results = report.concat(
            whatshap_result.map{ it[2]}.collect(),
            output_alignments.collect(),
            report_single_sample.collect(),
            report_appendix.collect()
        )


    emit:
        results
        telemetry = workflow_params
}



// entrypoint workflow
WorkflowMain.initialise(workflow, params, log)
workflow {

    if (params.help) {
        helpMessage()
        exit 1
    }

    if (!params.fastq) {
        helpMessage()
        println("")
        println("`--fastq` is required")
        exit 1
    }

    start_ping()
    samples = fastq_ingress(
        params.fastq, params.out_dir, params.sample, params.sample_sheet, params.sanitize_fastq).filter {it[0] != "unclassified"}

      //get reference
      if (params.reference == null){
        params.remove('reference')
        params._reference = projectDir.resolve("./data/primer_schemes/V2/NC_000962.3.fasta").toString()
      } else {
        params._reference = file(params.reference, type: "file", checkIfExists:true).toString()
        params.remove('reference')
      }

      // Variant DB
      if (params.variant_db == null){
        params.remove('variant_db')
        params._variant_db = projectDir.resolve("./data/primer_schemes/V2/variant_db.sorted.normalised.vcf.gz").toString()
      } else {
        params._variant_db = file(params.variant_db, type: "file", checkIfExists:true).toString()
        params.remove('variant_db')
      }

      // Genbank
      if (params.genbank == null){
        params.remove('genbank')
        params._genbank = projectDir.resolve("./data/primer_schemes/V2/NC_000962.3.gb").toString()
      } else {
        params._genbank = file(params.genbank, type: "file", checkIfExists:true).toString()
        params.remove('genbank')
      }

      // TB amplicons
      if (params.amplicons_bed == null){
        params.remove('amplicons_bed')
        params._amplicons_bed = projectDir.resolve("./data/primer_schemes/V2/TB_amplicons.bed").toString()
      } else {
        params._amplicons_bed = file(params.reference, type: "file", checkIfExists:true).toString()
        params.remove('amplicons_bed')
      }

      // Single sample report text
      if (params.report_config == null){
        params.remove('report_config')
        params._report_config = projectDir.resolve("./data/primer_schemes/V2/report_config.eng.json").toString()
      } else {
        params._report_config = file(params.report_config, type: "file", checkIfExists:true).toString()
        params.remove('report_config')
      }

    vcf_template = projectDir.resolve("./data/template.vcf").toString()
    bcf_annotate_template = projectDir.resolve("./data/bcftools_annotate_header.txt").toString()

    pipeline(samples, file(params._reference), file(params._amplicons_bed), file(params._variant_db), file(params._genbank), file(vcf_template), file(bcf_annotate_template), file(params._report_config))

    output(pipeline.out.results)

    end_ping(pipeline.out.telemetry)
}<|MERGE_RESOLUTION|>--- conflicted
+++ resolved
@@ -95,16 +95,10 @@
         path vcf_template
         path bcf_annotate_template
         tuple val(sample_id), val(type), path(bam), path(bam_index)
-<<<<<<< HEAD
-        file variant_db
-        file varinat_db_index
-        file genbank
-        file amplicons_bed
-=======
         path variant_db
         path varinat_db_index
         path genbank
->>>>>>> 3e0c4653
+        path amplicons_bed
     output:
         tuple val(sample_id), val(type), path("${sample_id}.mpileup.annotated.processed.vcf"),  path("${sample_id}.mpileup.annotated.processed.PASS.vcf"), path(bam), path(bam_index)
 
