--- conflicted
+++ resolved
@@ -486,17 +486,6 @@
     }
 
     start_ping()
-<<<<<<< HEAD
-    // samples = fastq_ingress(
-        // params.fastq, params.out_dir, params.sample, params.sample_sheet, params.sanitize_fastq).filter {it[0] != "unclassified"}
-
-    samples = fastq_ingress([
-      "input":params.fastq,
-      "sample":params.sample,
-      "sample_sheet":params.sample_sheet,
-      "sanitize": params.sanitize_fastq,
-      "output":params.out_dir]).filter{it[0] != "unclassified"}
-=======
 
     samples = fastq_ingress([
         "input":params.fastq,
@@ -504,7 +493,6 @@
         "sample_sheet":params.sample_sheet,
         "sanitize": params.sanitize_fastq,
         "output":params.out_dir])
->>>>>>> 07b39bac
 
       //get reference
     if (params.reference == null){
